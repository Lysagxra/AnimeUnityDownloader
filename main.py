--- conflicted
+++ resolved
@@ -3,65 +3,53 @@
 
 This module provides a GUI to manage multiple sets of URLs in separate tabs.
 You can enter URLs in each tab, and start downloads independently.
-It uses the original async download functions.
+It also supports a CLI mode with --nogui, where it runs the downloader normally.
 """
 
-<<<<<<< HEAD
+from __future__ import annotations
+
 import sys
 import asyncio
 import threading
+from argparse import ArgumentParser, Namespace
+
 from PyQt6.QtWidgets import (
     QApplication, QWidget, QVBoxLayout, QPushButton,
     QTextEdit, QTabWidget, QMessageBox, QMainWindow
 )
 
 # Import your existing functions
-from anime_downloader import process_anime_download
-from helpers.config import FILE
-=======
-from __future__ import annotations
-
-import asyncio
-from argparse import ArgumentParser, Namespace
-
 from anime_downloader import add_custom_path_argument, process_anime_download
 from helpers.config import URLS_FILE
->>>>>>> 83e22b40
 from helpers.file_utils import read_file, write_file
 from helpers.general_utils import clear_terminal
 
 
-<<<<<<< HEAD
-async def process_urls(urls: list[str]) -> None:
-    """Validate and download items for a list of URLs."""
-=======
 def parse_arguments() -> Namespace:
     """Parse only the --custom-path argument."""
     parser = ArgumentParser(description="Download anime series from a list of URLs.")
     add_custom_path_argument(parser)
+    parser.add_argument(
+        "--nogui",
+        action="store_true",
+        help="Run without GUI (terminal mode).",
+    )
     return parser.parse_args()
 
 
 async def process_urls(urls: list[str], custom_path: str | None = None) -> None:
-    """Validate and downloads items for a list of URLs."""
->>>>>>> 83e22b40
+    """Validate and download items for a list of URLs."""
     for url in urls:
         await process_anime_download(url, custom_path=custom_path)
 
 
-async def main() -> None:
-<<<<<<< HEAD
-    """Run the script from file (non-GUI mode)."""
-=======
-    """Run the script."""
-    # Clear terminal and parse arguments
->>>>>>> 83e22b40
+async def main(custom_path: str | None = None) -> None:
+    """Run the script in non-GUI mode."""
     clear_terminal()
-    args = parse_arguments()
 
     # Read and process URLs, ignoring empty lines
     urls = [url.strip() for url in read_file(URLS_FILE) if url.strip()]
-    await process_urls(urls, custom_path=args.custom_path)
+    await process_urls(urls, custom_path=custom_path)
 
     # Clear URLs file
     write_file(URLS_FILE)
@@ -121,9 +109,10 @@
 
 
 if __name__ == "__main__":
-    if len(sys.argv) > 1 and sys.argv[1] == "--nogui":
-        # Run original script logic without GUI
-        asyncio.run(main())
+    args = parse_arguments()
+
+    if args.nogui:
+        asyncio.run(main(custom_path=args.custom_path))
     else:
         app = QApplication(sys.argv)
         win = MainWindow()
